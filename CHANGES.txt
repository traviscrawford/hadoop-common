--- conflicted
+++ resolved
@@ -287,10 +287,9 @@
     HDFS-1357. HFTP traffic served by DataNode shouldn't use service port 
     on NameNode. (Kan Zhang via jghoman)
 
-<<<<<<< HEAD
     HDFS-1419. Federation: Three test cases need minor modification after 
     the new block id change (Tanping Wang via suresh)
-=======
+
     HDFS-96. HDFS supports blocks larger than 2 GB.
     (Patrick Kling via dhruba)
 
@@ -299,9 +298,6 @@
 
     HDFS-1399.  Distinct minicluster services (e.g. NN and JT) overwrite each
     other's service policies.  (Aaron T. Myers via tomwhite)
->>>>>>> bde3002a
-
-Release 0.21.0 - Unreleased
 
   INCOMPATIBLE CHANGES
 
