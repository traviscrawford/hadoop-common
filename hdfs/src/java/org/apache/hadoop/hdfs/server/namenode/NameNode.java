--- conflicted
+++ resolved
@@ -1146,13 +1146,7 @@
     namesystem.saveNamespace();
   }
 
-<<<<<<< HEAD
-  /**
-   * Refresh lists of datanodes that the namenode should allow to connect.
-   */
-=======
-  @Override // ClientProtocol
->>>>>>> b595d6d4
+  @Override // ClientProtocol
   public void refreshNodes() throws IOException {
     namesystem.refreshNodes();
   }
