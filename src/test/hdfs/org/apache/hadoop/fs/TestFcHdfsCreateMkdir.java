--- conflicted
+++ resolved
@@ -43,11 +43,7 @@
                                     throws IOException, LoginException, URISyntaxException  {
     Configuration conf = new HdfsConfiguration();
     cluster = new MiniDFSCluster.Builder(conf).numDataNodes(2).build();
-<<<<<<< HEAD
-    fc = FileContext.getFileContext(cluster.getURI(), conf);
-=======
     fc = FileContext.getFileContext(cluster.getURI(0), conf);
->>>>>>> f529dfe7
     defaultWorkingDirectory = fc.makeQualified( new Path("/user/" + 
         UserGroupInformation.getCurrentUser().getShortUserName()));
     fc.mkdir(defaultWorkingDirectory, FileContext.DEFAULT_PERM, true);
